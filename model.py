import torch
import torchvision
import torchvision.transforms as transforms
import torch.nn as nn
import torch.optim as optim
from torchvision import models
import matplotlib.pyplot as plt
from tqdm import tqdm

class DataLoader:
    def __init__(self, root, transform, batch_size, train=True):
        self.dataset = torchvision.datasets.FashionMNIST(root=root, train=train, download=True, transform=transform)
        self.loader = torch.utils.data.DataLoader(self.dataset, batch_size=batch_size, shuffle=train)

class NeuralNetwork:
    def __init__(self, pretrained_model, num_classes):
        self.model = pretrained_model
        self.num_classes = num_classes
        self.device = torch.device("cuda" if torch.cuda.is_available() else 'cpu')

    def freeze_model_params(self):
        for param in self.model.parameters():
            param.requires_grad = False

    def modify_output_layer(self):
        num_ftrs = self.model.fc.in_features
        self.model.fc = nn.Linear(num_ftrs, self.num_classes)

    def train_model(self, train_loader, criterion, optimizer, num_epochs=1):
        self.model.to(self.device)
        self.model.train()
        train_losses = []
        train_accuracy = []

        for epoch in range(num_epochs):
            running_loss = 0.0
            correct = 0
            total = 0
            for images, labels in tqdm(train_loader, desc=f"Epoch [{epoch + 1}/{num_epochs}]"):
                images, labels = images.to(self.device), labels.to(self.device)
                optimizer.zero_grad()
                outputs = self.model(images)
                loss = criterion(outputs, labels)
                loss.backward()
                optimizer.step()

                running_loss += loss.item()
                _, predicted = outputs.max(1)
                total += labels.size(0)
                correct += predicted.eq(labels).sum().item()

            epoch_loss = running_loss / len(train_loader)
            epoch_accuracy = 100 * correct / total
            train_losses.append(epoch_loss)
            train_accuracy.append(epoch_accuracy)

            print(f"Loss: {epoch_loss:.4f}, Accuracy: {epoch_accuracy:.2f}%")

        return train_losses, train_accuracy

    def evaluate_top5_accuracy(self, test_loader):
        self.model.eval()
        correct_top5 = 0
        total = 0
        with torch.no_grad():
            for images, labels in test_loader:
                images, labels = images.to(self.device), labels.to(self.device)
                outputs = self.model(images)
                _, predicted = outputs.topk(5, dim=1)  # Get top-5 predictions
                correct_top5 += sum([1 for i in range(len(labels)) if labels[i] in predicted[i]])
                total += labels.size(0)
        top5_accuracy = (correct_top5 / total) * 100
        return top5_accuracy

def plot_curves(train_losses, train_accuracy):
    epochs = range(1, len(train_losses) + 1)

    plt.figure(figsize=(10, 5))
    plt.plot(epochs, train_losses, label='Training Loss', marker='o', linestyle='-')
    plt.title('Training Loss')
    plt.xlabel('Epoch')
    plt.ylabel('Loss')
    plt.legend()
    plt.grid(True)
    plt.show()

    plt.figure(figsize=(10, 5))
    plt.plot(epochs, train_accuracy, label='Training Accuracy', marker='o', linestyle='-')
    plt.title('Training Accuracy')
    plt.xlabel('Epoch')
    plt.ylabel('Accuracy (%)')
    plt.legend()
    plt.grid(True)
    plt.show()

if __name__ == "__main__":
    transform = transforms.Compose([
<<<<<<< HEAD
=======
        transforms.Resize((224, 224)),
>>>>>>> 097f9e36
        transforms.RandomCrop((224, 224)),
        transforms.Grayscale(num_output_channels=3),
        transforms.ToTensor(),
    ])

    train_loader = DataLoader(root='./content', transform=transform, batch_size=64, train=True).loader
    test_loader = DataLoader(root='./content', transform=transform, batch_size=64, train=False).loader

    resnet = models.densenet121(pretrained=True)
    # resnet = models.resnet101(pretrained=True)
    neural_network = NeuralNetwork(pretrained_model=resnet, num_classes=10)
    neural_network.freeze_model_params()
    neural_network.modify_output_layer()

    criterion = nn.CrossEntropyLoss()
    optimizers = [optim.Adam, optim.Adagrad, optim.RMSprop]

    optimizer = optim.Adam(neural_network.model.parameters())
    train_losses, train_accuracy = neural_network.train_model(train_loader, criterion, optimizer)
    plot_curves(train_losses, train_accuracy)
    
    # for optimizer_class in optimizers:
    #     print(f"Training with optimizer: {optimizer_class.__name__}")
    #     optimizer = optimizer_class(neural_network.model.parameters())
    #     train_losses, train_accuracy = neural_network.train_model(train_loader, criterion, optimizer)
    #     plot_curves(train_losses, train_accuracy)

    top5_accuracy = neural_network.evaluate_top5_accuracy(test_loader)
    print(f"Final Top-5 Test Accuracy: {top5_accuracy:.2f}%")<|MERGE_RESOLUTION|>--- conflicted
+++ resolved
@@ -95,10 +95,7 @@
 
 if __name__ == "__main__":
     transform = transforms.Compose([
-<<<<<<< HEAD
-=======
         transforms.Resize((224, 224)),
->>>>>>> 097f9e36
         transforms.RandomCrop((224, 224)),
         transforms.Grayscale(num_output_channels=3),
         transforms.ToTensor(),
@@ -120,11 +117,11 @@
     train_losses, train_accuracy = neural_network.train_model(train_loader, criterion, optimizer)
     plot_curves(train_losses, train_accuracy)
     
-    # for optimizer_class in optimizers:
-    #     print(f"Training with optimizer: {optimizer_class.__name__}")
-    #     optimizer = optimizer_class(neural_network.model.parameters())
-    #     train_losses, train_accuracy = neural_network.train_model(train_loader, criterion, optimizer)
-    #     plot_curves(train_losses, train_accuracy)
+    for optimizer_class in optimizers:
+        print(f"Training with optimizer: {optimizer_class.__name__}")
+        optimizer = optimizer_class(neural_network.model.parameters())
+        train_losses, train_accuracy = neural_network.train_model(train_loader, criterion, optimizer)
+        plot_curves(train_losses, train_accuracy)
 
     top5_accuracy = neural_network.evaluate_top5_accuracy(test_loader)
     print(f"Final Top-5 Test Accuracy: {top5_accuracy:.2f}%")